import pytest
from .all_modules import all_environments
import pettingzoo.tests.api_test as api_test

from .error_tests import error_test
from .seed_test import seed_test
from .render_test import test_render


@pytest.mark.parametrize("env_module", list(all_environments.values()))
def test_module(env_module):
    _env = env_module.env()
    api_test.api_test(_env)

    seed_test(env_module.env)
<<<<<<< HEAD
    test_render(_env)
=======
    # test_render(_env)
>>>>>>> 4801d0a9
    # error_test(env_module.env())<|MERGE_RESOLUTION|>--- conflicted
+++ resolved
@@ -13,9 +13,5 @@
     api_test.api_test(_env)
 
     seed_test(env_module.env)
-<<<<<<< HEAD
-    test_render(_env)
-=======
     # test_render(_env)
->>>>>>> 4801d0a9
     # error_test(env_module.env())