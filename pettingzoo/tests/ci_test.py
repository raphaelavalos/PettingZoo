--- conflicted
+++ resolved
@@ -279,28 +279,16 @@
 
 if sys.argv[1] == 'gamma/prison':
     print('gamma/prison')
-<<<<<<< HEAD
-    from pettingzoo.gamma import prison
-    _env = prison.env(vector_observation=False)
-=======
     from pettingzoo.gamma import prison_v0
     _env = prison_v0.env()
->>>>>>> 29785592
     if manual_control:
         _manual_control = prison_v0.manual_control
     api_test.api_test(_env, render=render, manual_control=_manual_control, save_obs=save_obs)
     if bombardment:
-<<<<<<< HEAD
-        _env = prison.env(vector_observation=False)
-        bombardment_test.bombardment_test(_env)
-    if performance:
-        _env = prison.env(vector_observation=False)
-=======
         _env = prison_v0.env()
         bombardment_test.bombardment_test(_env)
     if performance:
         _env = prison_v0.env()
->>>>>>> 29785592
         performance_benchmark.performance_benchmark(_env)
     print('')
 
