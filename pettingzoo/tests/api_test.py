import pettingzoo
from pettingzoo.utils import agent_selector
import warnings
import numpy as np
from copy import copy
import gym
import random
import re
import os


def test_obervation(observation, observation_0):
    if isinstance(observation, np.ndarray):
        if np.isinf(observation).any():
            warnings.warn("Observation contains infinity (np.inf) or negative infinity (-np.inf)")
        if np.isnan(observation).any():
            warnings.warn("Observation contains NaNs")
        if len(observation.shape) > 3:
            warnings.warn("Observation has more than 3 dimensions")
        if observation.shape == (0,):
            assert False, "Observation can not be an empty array"
        if observation.shape == (1,):
            warnings.warn("Observation is a single number")
        if not isinstance(observation, observation_0.__class__):
            warnings.warn("Observations between agents are different classes")
        if (observation.shape != observation_0.shape) and (len(observation.shape) == len(observation_0.shape)):
            warnings.warn("Observations are different shapes")
        if len(observation.shape) != len(observation_0.shape):
            warnings.warn("Observations have different number of dimensions")
        if not np.can_cast(observation.dtype, np.dtype("float64")):
            warnings.warn("Observation numpy array is not a numeric dtype")
        if np.array_equal(observation, np.zeros(observation.shape)):
            warnings.warn("Observation numpy array is all zeros.")
        if not np.all(observation >= 0) and ((len(observation.shape) == 2) or (len(observation.shape) == 3 and observation.shape[2] == 1) or (len(observation.shape) == 3 and observation.shape[2] == 3)):
            warnings.warn("The observation contains negative numbers and is in the shape of a graphical observation. This might be a bad thing.")
    else:
        warnings.warn("Observation is not NumPy array")


def test_observation_action_spaces(env, agent_0):
    assert isinstance(env.action_spaces, dict), "action_spaces must be a dict"
    assert isinstance(env.observation_spaces, dict), "observation_spaces must be a dict"
    assert len(env.observation_spaces) == len(env.action_spaces) == len(env.agents), "observation_spaces, action_spaces, and agents must have the same length"

    for agent in env.agents:
        assert isinstance(env.observation_spaces[agent], gym.spaces.Space), "Observation space for each agent must extend gym.spaces.Space"
        assert isinstance(env.action_spaces[agent], gym.spaces.Space), "Agent space for each agent must extend gym.spaces.Space"
        if not (isinstance(env.observation_spaces[agent], gym.spaces.Box) or isinstance(env.observation_spaces[agent], gym.spaces.Discrete)):
            warnings.warn("Observation space for each agent probably should be gym.spaces.box or gym.spaces.discrete")
        if not (isinstance(env.action_spaces[agent], gym.spaces.Box) or isinstance(env.action_spaces[agent], gym.spaces.Discrete)):
            warnings.warn("Action space for each agent probably should be gym.spaces.box or gym.spaces.discrete")
        if (not isinstance(agent, str)) and agent != 'env':
            warnings.warn("Agent's are recommended to have numbered string names, like player_0")
        if not isinstance(agent, str) or not re.match("[a-z]+_[0-9]+", agent):  # regex for ending in _<integer>
            warnings.warn("We recommend agents to be named in the format <descriptor>_<number>, like \"player_0\"")
        if not isinstance(env.observation_spaces[agent], env.observation_spaces[agent_0].__class__):
            warnings.warn("The class of observation spaces is different between two agents")
        if not isinstance(env.action_spaces[agent], env.action_spaces[agent_0].__class__):
            warnings.warn("The class of action spaces is different between two agents")
        if env.observation_spaces[agent] != env.observation_spaces[agent_0]:
            warnings.warn("Agents have different observation space sizes")
        if env.action_spaces[agent] != env.action_spaces[agent_0]:
            warnings.warn("Agents have different action space sizes")

        if isinstance(env.action_spaces[agent], gym.spaces.Box):
            if np.any(np.equal(env.action_spaces[agent].low, -np.inf)):
                warnings.warn("Agent's minimum action space value is -infinity. This is probably too low.")
            if np.any(np.equal(env.action_spaces[agent].high, np.inf)):
                warnings.warn("Agent's maxmimum action space value is infinity. This is probably too high")
            if np.any(np.equal(env.action_spaces[agent].low, env.action_spaces[agent].high)):
                warnings.warn("Agent's maximum and minimum action space values are equal")
            if np.any(np.greater(env.action_spaces[agent].low, env.action_spaces[agent].high)):
                assert False, "Agent's minimum action space value is greater than it's maximum"
            if env.action_spaces[agent].low.shape != env.action_spaces[agent].shape:
                assert False, "Agent's action_space.low and action_space have different shapes"
            if env.action_spaces[agent].high.shape != env.action_spaces[agent].shape:
                assert False, "Agent's action_space.high and action_space have different shapes"

        if isinstance(env.observation_spaces[agent], gym.spaces.Box):
            if np.any(np.equal(env.observation_spaces[agent].low, -np.inf)):
                warnings.warn("Agent's minimum observation space value is -infinity. This is probably too low.")
            if np.any(np.equal(env.observation_spaces[agent].high, np.inf)):
                warnings.warn("Agent's maxmimum observation space value is infinity. This is probably too high")
            if np.any(np.equal(env.observation_spaces[agent].low, env.observation_spaces[agent].high)):
                warnings.warn("Agent's maximum and minimum observation space values are equal")
            if np.any(np.greater(env.observation_spaces[agent].low, env.observation_spaces[agent].high)):
                assert False, "Agent's minimum observation space value is greater than it's maximum"
            if env.observation_spaces[agent].low.shape != env.observation_spaces[agent].shape:
                assert False, "Agent's observation_space.low and observation_space have different shapes"
            if env.observation_spaces[agent].high.shape != env.observation_spaces[agent].shape:
                assert False, "Agent's observation_space.high and observation_space have different shapes"


def test_reward(reward):
    if not (isinstance(reward, int) or isinstance(reward, float)) and not isinstance(np.dtype(reward), np.dtype) and not isinstance(reward, np.ndarray):
        warnings.warn("Reward should be int, float, NumPy dtype or NumPy array")
    if isinstance(reward, np.ndarray):
        if isinstance(reward, np.ndarray) and not reward.shape == (1,):
            assert False, "Rewards can only be one number"
        if np.isinf(reward):
            assert False, "Reward must be finite"
        if np.isnan(reward):
            assert False, "Rewards cannot be NaN"
        if not np.can_cast(reward.dtype, np.dtype("float64")):
            assert False, "Reward NumPy array is not a numeric dtype"


def test_rewards_dones(env, agent_0):
    for agent in env.agents:
        assert isinstance(env.dones[agent], bool), "Agent's values in dones must be True or False"
        assert isinstance(env.rewards[agent], env.rewards[agent_0].__class__), "Rewards for each agent must be of the same class"
        test_reward(env.rewards[agent])


def play_test(env, observation_0):
    prev_observe = env.reset()
    for agent in env.agent_order:  # step through every agent once with observe=True
        if 'legal_moves' in env.infos[agent]:
            action = random.choice(env.infos[agent]['legal_moves'])
        else:
            action = env.action_spaces[agent].sample()
        next_observe = env.step(action)
        if not env.observation_spaces[agent].contains(prev_observe):
            print("Out of bounds observation: ", prev_observe)
        assert env.observation_spaces[agent].contains(prev_observe), "Agent's observation is outside of it's observation space"
        test_obervation(prev_observe, observation_0)
        prev_observe = next_observe
        if not isinstance(env.infos[agent], dict):
            warnings.warn("The info of each agent should be a dict, use {} if you aren't using info")
        assert env.num_agents == len(env.agents), "env.num_agents is not equal to len(env.agents)"

    env.reset()
    reward_0 = env.rewards[env.agent_order[0]]
    for agent in env.agent_order:  # step through every agent once with observe=False
        if 'legal_moves' in env.infos[agent]:
            action = random.choice(env.infos[agent]['legal_moves'])
        else:
            action = env.action_spaces[agent].sample()
        reward, done, info = env.last()
        assert isinstance(done, bool), "Done from last is not True or False"
        assert reward == env.rewards[agent], "Reward from last() and rewards[agent] do not match"
        assert done == env.dones[agent], "Done from last() and rewards[agent] do not match"
        assert info == env.infos[agent], "Info from last() and infos[agent] do not match"
        assert isinstance(env.rewards[agent], reward_0.__class__), "Rewards for each agent must be of the same class"
        test_reward(reward)
        observation = env.step(action, observe=False)
        assert observation is None, "step(observe=False) must not return anything"


def test_agent_order(env):
    if not hasattr(env, "_agent_selector"):
        warnings.warn("Env has no object named _agent_selector. We recommend handling agent cycling with the agent_selector utility from utils/agent_selector.py.")

    elif not isinstance(env._agent_selector, agent_selector):
        warnings.warn("You created your own agent_selector utility. You might want to use ours, in utils/agent_selector.py")

    assert hasattr(env, "agent_order"), "Env does not have agent_order"

    env.reset(observe=False)
    agent_order = copy(env.agent_order)
    _agent_selector = agent_selector(agent_order)
    agent_selection = _agent_selector.next()

    if hasattr(env, "_agent_selector"):
        assert env._agent_selector == _agent_selector, "env._agent_selector is initialized incorrectly"

    assert env.agent_selection == agent_selection, "env.agent_selection is not the same as the first agent in agent_order"

    for _ in range(200):
        agent = agent_selection
        if 'legal_moves' in env.infos[agent]:
            action = random.choice(env.infos[agent]['legal_moves'])
        else:
            action = env.action_spaces[agent].sample()
        env.step(action, observe=False)

        if all(env.dones.values()):
            break

        if agent_order == env.agent_order:
            agent_selection = _agent_selector.next()
            assert env.agent_selection == agent_selection, "env.agent_selection ({}) is not the same as the next agent in agent_order {}".format(env.agent_selection, env.agent_order)
        else:
            previous_agent_selection_index = agent_order.index(agent_selection)
            agent_order = copy(env.agent_order)
            _agent_selector.reinit(agent_order)
            skips = (previous_agent_selection_index + 1) % len(env.agents)
            for _ in range(skips + 1):
                agent_selection = _agent_selector.next()
            assert env.agent_selection == agent_selection, "env.agent_selection ({}) is not the same as the next agent in agent_order {}".format(env.agent_selection, env.agent_order)


<<<<<<< HEAD
def test_bad_close(env):
    from pettingzoo.utils import EnvLogger
    EnvLogger.suppress_output()
    e1 = copy(env)
    # test that immediately closing the environment does not crash
    try:
        e1.close()
    except Exception as e:
        warnings.warn("Immediately closing a newly initialized environment should not crash with {}".format(e))

    # test that closing twice does not crash

    e2 = copy(env)
    if "render.modes" in e2.metadata and len(e2.metadata["render.modes"]) > 0:
        e2.reset()
        e2.render()
        e2.close()
        try:
            e2.close()
        except Exception as e:
            warnings.warn("Closing an already closed environment should not crash with {}".format(e))
    EnvLogger.unsuppress_output()


def test_warnings(env):
    from pettingzoo.utils import EnvLogger
    EnvLogger.suppress_output()
    EnvLogger.flush()
    e1 = copy(env)
    e1.reset()
    e1.close()
    # e1 should throw a close_unrendered_environment warning
    if len(EnvLogger.mqueue) == 0:
        warnings.warn("env does not warn when closing unrendered env. Should call EnvLogger.warn_close_unrendered_env")
    EnvLogger.unsuppress_output()


def inp_handler(name):
    from pynput.keyboard import Key, Controller as KeyboardController
    import time

    keyboard = KeyboardController()
    time.sleep(0.1)
    choices = ['w', 'a', 's', 'd', 'j', 'k', Key.left, Key.right, Key.up, Key.down]
    NUM_TESTS = 50
    for x in range(NUM_TESTS):
        i = random.choice(choices) if x != NUM_TESTS - 1 else Key.esc
        keyboard.press(i)
        time.sleep(0.1)
        keyboard.release(i)


def test_manual_control(manual_control):
    import threading
    manual_in_thread = threading.Thread(target=inp_handler, args=(1,))

    manual_in_thread.start()

    try:
        manual_control()
    except Exception:
        raise Exception("manual_control() has crashed. Please fix it.")

    manual_in_thread.join()


def check_asserts(fn, message=None):
    try:
        fn()
        return False
    except AssertionError as e:
        if message is not None:
            return message == str(e)
        return True
    except Exception as e:
        raise e


def check_excepts(fn):
    try:
        fn()
        return False
    except Exception:
        return True


# yields length of mqueue
def check_warns(fn, message=None):
    from pettingzoo.utils import EnvLogger
    EnvLogger.suppress_output()
    EnvLogger.flush()
    fn()
    EnvLogger.unsuppress_output()
    if message is None:
        return EnvLogger.mqueue
    else:
        for item in EnvLogger.mqueue:
            if message in item:
                return True
        return False


def test_requires_reset(env):
    if not check_excepts(lambda: env.agent_selection):
        warnings.warn("env.agent_selection should not be defined until reset is called")
    if not check_excepts(lambda: env.dones):
        warnings.warn("env.dones should not be defined until reset is called")
    if not check_excepts(lambda: env.rewards):
        warnings.warn("env.rewards should not be defined until reset is called")
    first_agent = list(env.action_spaces.keys())[0]
    first_action_space = env.action_spaces[first_agent]
    if not check_asserts(lambda: env.step(first_action_space.sample()), "reset() needs to be called before step"):
        warnings.warn("env.step should call EnvLogger.error_step_before_reset if it is called before reset")
    if not check_asserts(lambda: env.observe(first_agent), "reset() needs to be called before observe"):
        warnings.warn("env.observe should call EnvLogger.error_observe_before_reset if it is called before reset")
    if "render.modes" in env.metadata and len(env.metadata["render.modes"]) > 0:
        if not check_asserts(lambda: env.render(), "reset() needs to be called before render"):
            warnings.warn("env.render should call EnvLogger.error_render_before_reset if it is called before reset")
    if not check_warns(lambda: env.close(), "reset() needs to be called before close."):
        warnings.warn("env should warn_close_before_reset() if closing before reset()")


def test_bad_actions(env):
    env.reset()
    first_action_space = env.action_spaces[env.agent_selection]

    if isinstance(first_action_space, gym.spaces.Box):
        try:
            if not check_warns(lambda: env.step(np.nan * np.ones_like(first_action_space.low)), "[WARNING]: Received an NaN"):
                warnings.warn("NaN actions should call EnvLogger.warn_action_is_NaN")
        except Exception:
            warnings.warn("nan values should not raise an error, instead, they should call EnvLogger.warn_action_is_NaN and instead perform some reasonable action, (perhaps the all zeros action?)")

        env.reset()
        if np.all(np.greater(first_action_space.low.flatten(), -1e10)):
            small_value = first_action_space.low - 1e10
            try:
                if not check_warns(lambda: env.step(small_value), "[WARNING]: Received an action"):
                    warnings.warn("out of bounds actions should call EnvLogger.warn_action_out_of_bound")
            except Exception:
                warnings.warn("out of bounds actions should not raise an error, instead, they should call EnvLogger.warn_action_out_of_bound and instead perform some reasonable action, (perhaps the all zeros action?)")

        if not check_excepts(lambda: env.step(np.ones((29, 67, 17)))):
            warnings.warn("actions of a shape not equal to the box should fail with some useful error")
    elif isinstance(first_action_space, gym.spaces.Discrete):
        try:
            if not check_warns(lambda: env.step(np.nan), "[WARNING]: Received an NaN"):
                warnings.warn("nan actions should call EnvLogger.warn_action_is_NaN, and instead perform some reasonable action (perhaps the do nothing action?  Or perhaps the same behavior as an illegal action?)")
        except Exception:
            warnings.warn("nan actions should not raise an error, instead, they should call EnvLogger.warn_action_is_NaN and instead perform some reasonable action (perhaps the do nothing action?  Or perhaps the same behavior as an illegal action?)")

        env.reset()
        try:
            if not check_warns(lambda: env.step(first_action_space.n)):
                warnings.warn("out of bounds actions should call EnvLogger.warn_discrete_out_of_bound")
        except Exception:
            warnings.warn("out of bounds actions should not raise an error, instead, they should call EnvLogger.warn_discrete_out_of_bound and instead perform some reasonable action (perhaps the do nothing action if your environment has one? Or perhaps the same behavior as an illegal action?)")

    env.reset()

    # test illegal actions
    first_agent = env.agent_selection
    info = env.infos[first_agent]
    action_space = env.action_spaces[first_agent]
    if 'legal_moves' in info:
        legal_moves = info['legal_moves']
        illegal_moves = set(range(action_space.n)) - set(legal_moves)

        if len(illegal_moves) > 0:
            illegal_move = list(illegal_moves)[0]
            if not check_warns(lambda: env.step(illegal_move), "[WARNING]: Illegal"):
                warnings.warn("If an illegal move is made, warning should be generated by calling EnvLogger.warn_on_illegal_move")
            if not env.dones[first_agent]:
                warnings.warn("Environment should terminate after receiving an illegal move")
        else:
            warnings.warn("The legal moves were just all possible moves. This is very usual")

    env.reset()


def check_environment_args(env):
    args = inspect.getfullargspec(env.__init__)
    if len(args.args) < 2 or "seed" != args.args[1]:
        warnings.warn("Environment does not take `seed` as its first argument. If it uses any randomness, it should")
    else:
        if args.defaults[0] != None:
            warnings.warn("Environment's seed parameter should have a default value of None. This defaults to a nondeterministic seed, which is what you want as a default.")
        def hash_obsevation(obs):
            try:
                val = hash(obs.tobytes())
                return val
            except AttributeError:
                try:
                    return hash(obs)
                except TypeError:
                    warnings.warn("Observation not an int or an Numpy array")
                    return 0

        # checks deterministic behavior if seed is set
        base_seed = 192312
        actions = {agent: space.sample() for agent, space in env.action_spaces.items()}
        hashes = []
        num_seeds = 5
        for x in range(num_seeds):
            new_env = env.__class__(seed=base_seed)
            cur_hashes = []
            obs = new_env.reset()
            for i in range(x + 1):
                random.randint(0, 1000)
                np.random.normal(size=100)
            cur_hashes.append(hash_obsevation(obs))
            for _ in range(50):
                rew, done, info = new_env.last()
                if done:
                    break
                next_obs = new_env.step(actions[new_env.agent_selection])
                cur_hashes.append(hash_obsevation(next_obs))

            hashes.append(hash(tuple(cur_hashes)))
            new_env = env.__class__(seed=base_seed)
        if not all(hashes[0] == h for h in hashes):
            warnings.warn("seeded environment is not fully deterministic, depends on random or numpy.random's random state")


def api_test(env, render=False, manual_control=None, save_obs=False):
=======
def api_test(env, render=False):
>>>>>>> 8f9ad67c
    print("Starting API test")
    env_agent_sel = copy(env)

    assert isinstance(env, pettingzoo.AECEnv), "Env must be an instance of pettingzoo.AECEnv"

    # do this before reset
    observation = env.reset(observe=False)
    assert observation is None, "reset(observe=False) must not return anything"
    assert not any(env.dones.values()), "dones must all be False after reset"

    assert isinstance(env.num_agents, int), "num_agents must be an integer"
    assert env.num_agents != 0, "Your environment should have a nonzero number of agents"
    assert env.num_agents > 0, "Your environment can't have a negative number of agents"

    observation_0 = env.reset()
    test_obervation(observation_0, observation_0)

    assert isinstance(env.agent_order, list), "agent_order must be a list"

    agent_0 = env.agent_order[0]

    test_observation_action_spaces(env, agent_0)

    play_test(env, observation_0)

    assert isinstance(env.rewards, dict), "rewards must be a dict"
    assert isinstance(env.dones, dict), "dones must be a dict"
    assert isinstance(env.infos, dict), "infos must be a dict"

    assert len(env.rewards) == len(env.dones) == len(env.infos) == len(env.agents), "rewards, dones, infos and agents must have the same length"

    test_rewards_dones(env, agent_0)

    test_agent_order(env_agent_sel)

    # test that if env has overridden render(), they must have overridden close() as well
    base_render = pettingzoo.utils.env.AECEnv.render
    base_close = pettingzoo.utils.env.AECEnv.close
    if base_render != env.__class__.render:
        assert (base_close != env.__class__.close), "If render method defined, then close method required"
    else:
        warnings.warn("Environment has not defined a render() method")

    print("Passed API test")<|MERGE_RESOLUTION|>--- conflicted
+++ resolved
@@ -190,235 +190,7 @@
             assert env.agent_selection == agent_selection, "env.agent_selection ({}) is not the same as the next agent in agent_order {}".format(env.agent_selection, env.agent_order)
 
 
-<<<<<<< HEAD
-def test_bad_close(env):
-    from pettingzoo.utils import EnvLogger
-    EnvLogger.suppress_output()
-    e1 = copy(env)
-    # test that immediately closing the environment does not crash
-    try:
-        e1.close()
-    except Exception as e:
-        warnings.warn("Immediately closing a newly initialized environment should not crash with {}".format(e))
-
-    # test that closing twice does not crash
-
-    e2 = copy(env)
-    if "render.modes" in e2.metadata and len(e2.metadata["render.modes"]) > 0:
-        e2.reset()
-        e2.render()
-        e2.close()
-        try:
-            e2.close()
-        except Exception as e:
-            warnings.warn("Closing an already closed environment should not crash with {}".format(e))
-    EnvLogger.unsuppress_output()
-
-
-def test_warnings(env):
-    from pettingzoo.utils import EnvLogger
-    EnvLogger.suppress_output()
-    EnvLogger.flush()
-    e1 = copy(env)
-    e1.reset()
-    e1.close()
-    # e1 should throw a close_unrendered_environment warning
-    if len(EnvLogger.mqueue) == 0:
-        warnings.warn("env does not warn when closing unrendered env. Should call EnvLogger.warn_close_unrendered_env")
-    EnvLogger.unsuppress_output()
-
-
-def inp_handler(name):
-    from pynput.keyboard import Key, Controller as KeyboardController
-    import time
-
-    keyboard = KeyboardController()
-    time.sleep(0.1)
-    choices = ['w', 'a', 's', 'd', 'j', 'k', Key.left, Key.right, Key.up, Key.down]
-    NUM_TESTS = 50
-    for x in range(NUM_TESTS):
-        i = random.choice(choices) if x != NUM_TESTS - 1 else Key.esc
-        keyboard.press(i)
-        time.sleep(0.1)
-        keyboard.release(i)
-
-
-def test_manual_control(manual_control):
-    import threading
-    manual_in_thread = threading.Thread(target=inp_handler, args=(1,))
-
-    manual_in_thread.start()
-
-    try:
-        manual_control()
-    except Exception:
-        raise Exception("manual_control() has crashed. Please fix it.")
-
-    manual_in_thread.join()
-
-
-def check_asserts(fn, message=None):
-    try:
-        fn()
-        return False
-    except AssertionError as e:
-        if message is not None:
-            return message == str(e)
-        return True
-    except Exception as e:
-        raise e
-
-
-def check_excepts(fn):
-    try:
-        fn()
-        return False
-    except Exception:
-        return True
-
-
-# yields length of mqueue
-def check_warns(fn, message=None):
-    from pettingzoo.utils import EnvLogger
-    EnvLogger.suppress_output()
-    EnvLogger.flush()
-    fn()
-    EnvLogger.unsuppress_output()
-    if message is None:
-        return EnvLogger.mqueue
-    else:
-        for item in EnvLogger.mqueue:
-            if message in item:
-                return True
-        return False
-
-
-def test_requires_reset(env):
-    if not check_excepts(lambda: env.agent_selection):
-        warnings.warn("env.agent_selection should not be defined until reset is called")
-    if not check_excepts(lambda: env.dones):
-        warnings.warn("env.dones should not be defined until reset is called")
-    if not check_excepts(lambda: env.rewards):
-        warnings.warn("env.rewards should not be defined until reset is called")
-    first_agent = list(env.action_spaces.keys())[0]
-    first_action_space = env.action_spaces[first_agent]
-    if not check_asserts(lambda: env.step(first_action_space.sample()), "reset() needs to be called before step"):
-        warnings.warn("env.step should call EnvLogger.error_step_before_reset if it is called before reset")
-    if not check_asserts(lambda: env.observe(first_agent), "reset() needs to be called before observe"):
-        warnings.warn("env.observe should call EnvLogger.error_observe_before_reset if it is called before reset")
-    if "render.modes" in env.metadata and len(env.metadata["render.modes"]) > 0:
-        if not check_asserts(lambda: env.render(), "reset() needs to be called before render"):
-            warnings.warn("env.render should call EnvLogger.error_render_before_reset if it is called before reset")
-    if not check_warns(lambda: env.close(), "reset() needs to be called before close."):
-        warnings.warn("env should warn_close_before_reset() if closing before reset()")
-
-
-def test_bad_actions(env):
-    env.reset()
-    first_action_space = env.action_spaces[env.agent_selection]
-
-    if isinstance(first_action_space, gym.spaces.Box):
-        try:
-            if not check_warns(lambda: env.step(np.nan * np.ones_like(first_action_space.low)), "[WARNING]: Received an NaN"):
-                warnings.warn("NaN actions should call EnvLogger.warn_action_is_NaN")
-        except Exception:
-            warnings.warn("nan values should not raise an error, instead, they should call EnvLogger.warn_action_is_NaN and instead perform some reasonable action, (perhaps the all zeros action?)")
-
-        env.reset()
-        if np.all(np.greater(first_action_space.low.flatten(), -1e10)):
-            small_value = first_action_space.low - 1e10
-            try:
-                if not check_warns(lambda: env.step(small_value), "[WARNING]: Received an action"):
-                    warnings.warn("out of bounds actions should call EnvLogger.warn_action_out_of_bound")
-            except Exception:
-                warnings.warn("out of bounds actions should not raise an error, instead, they should call EnvLogger.warn_action_out_of_bound and instead perform some reasonable action, (perhaps the all zeros action?)")
-
-        if not check_excepts(lambda: env.step(np.ones((29, 67, 17)))):
-            warnings.warn("actions of a shape not equal to the box should fail with some useful error")
-    elif isinstance(first_action_space, gym.spaces.Discrete):
-        try:
-            if not check_warns(lambda: env.step(np.nan), "[WARNING]: Received an NaN"):
-                warnings.warn("nan actions should call EnvLogger.warn_action_is_NaN, and instead perform some reasonable action (perhaps the do nothing action?  Or perhaps the same behavior as an illegal action?)")
-        except Exception:
-            warnings.warn("nan actions should not raise an error, instead, they should call EnvLogger.warn_action_is_NaN and instead perform some reasonable action (perhaps the do nothing action?  Or perhaps the same behavior as an illegal action?)")
-
-        env.reset()
-        try:
-            if not check_warns(lambda: env.step(first_action_space.n)):
-                warnings.warn("out of bounds actions should call EnvLogger.warn_discrete_out_of_bound")
-        except Exception:
-            warnings.warn("out of bounds actions should not raise an error, instead, they should call EnvLogger.warn_discrete_out_of_bound and instead perform some reasonable action (perhaps the do nothing action if your environment has one? Or perhaps the same behavior as an illegal action?)")
-
-    env.reset()
-
-    # test illegal actions
-    first_agent = env.agent_selection
-    info = env.infos[first_agent]
-    action_space = env.action_spaces[first_agent]
-    if 'legal_moves' in info:
-        legal_moves = info['legal_moves']
-        illegal_moves = set(range(action_space.n)) - set(legal_moves)
-
-        if len(illegal_moves) > 0:
-            illegal_move = list(illegal_moves)[0]
-            if not check_warns(lambda: env.step(illegal_move), "[WARNING]: Illegal"):
-                warnings.warn("If an illegal move is made, warning should be generated by calling EnvLogger.warn_on_illegal_move")
-            if not env.dones[first_agent]:
-                warnings.warn("Environment should terminate after receiving an illegal move")
-        else:
-            warnings.warn("The legal moves were just all possible moves. This is very usual")
-
-    env.reset()
-
-
-def check_environment_args(env):
-    args = inspect.getfullargspec(env.__init__)
-    if len(args.args) < 2 or "seed" != args.args[1]:
-        warnings.warn("Environment does not take `seed` as its first argument. If it uses any randomness, it should")
-    else:
-        if args.defaults[0] != None:
-            warnings.warn("Environment's seed parameter should have a default value of None. This defaults to a nondeterministic seed, which is what you want as a default.")
-        def hash_obsevation(obs):
-            try:
-                val = hash(obs.tobytes())
-                return val
-            except AttributeError:
-                try:
-                    return hash(obs)
-                except TypeError:
-                    warnings.warn("Observation not an int or an Numpy array")
-                    return 0
-
-        # checks deterministic behavior if seed is set
-        base_seed = 192312
-        actions = {agent: space.sample() for agent, space in env.action_spaces.items()}
-        hashes = []
-        num_seeds = 5
-        for x in range(num_seeds):
-            new_env = env.__class__(seed=base_seed)
-            cur_hashes = []
-            obs = new_env.reset()
-            for i in range(x + 1):
-                random.randint(0, 1000)
-                np.random.normal(size=100)
-            cur_hashes.append(hash_obsevation(obs))
-            for _ in range(50):
-                rew, done, info = new_env.last()
-                if done:
-                    break
-                next_obs = new_env.step(actions[new_env.agent_selection])
-                cur_hashes.append(hash_obsevation(next_obs))
-
-            hashes.append(hash(tuple(cur_hashes)))
-            new_env = env.__class__(seed=base_seed)
-        if not all(hashes[0] == h for h in hashes):
-            warnings.warn("seeded environment is not fully deterministic, depends on random or numpy.random's random state")
-
-
-def api_test(env, render=False, manual_control=None, save_obs=False):
-=======
 def api_test(env, render=False):
->>>>>>> 8f9ad67c
     print("Starting API test")
     env_agent_sel = copy(env)
 
