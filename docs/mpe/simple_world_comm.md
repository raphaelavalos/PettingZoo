---
layout: docu
observations: Vector
actions: Discrete
agents: 6
manual-control: No
action-shape: (5),(20)
action-values: Discrete(5),(20)
observation-shape: (28),(34)
observation-values: (-inf,inf)
num-states: ?
---


### Simple World Comm

<<<<<<< HEAD
This environment is part of the [MPE environments](mpe). Please read that page first for general information.
=======
>>>>>>> d1d70b54


This environment is part of the [MPE environments](../mpe). Please read that page first for general information.





`pettingzoo.mpe import simple_world_comm_v0`



`agents=[leadadversary_0, adversary_0, adversary_1, adversary_3, agent_0, agent_1]`

<<<<<<< HEAD
![](docs/mpe/mpe_simple_world_comm.gif)
=======


![](mpe_simple_world_comm.gif)
>>>>>>> d1d70b54



*AEC diagram*



This environment is similar to simple_tag, except there is food (small blue balls) that the good agents are rewarded for being near, there are 'forests' that hide agents inside from being seen, and there is a ‘leader adversary' that can see the agents at all times and can communicate with the other adversaries to help coordinate the chase. By default, there are 2 good agents, 3 adversaries, 1 obstacles, 2 foods, and 2 forests.



In particular, the good agents reward, is -5 for every collision with an adversary, -2 x bound by the `bound` function described in simple_tag, +2 for every collision with a food, and -0.05 x minimum distance to any food. The adversarial agents are rewarded +5 for collisions and -0.1 x minimum distance to a good agent. s



Good agent observations: `[self_vel, self_pos, landmark_rel_positions, other_agent_rel_positions, other_agent_velocities, self_in_forest]`



Normal adversary observations:`[self_vel, self_pos, landmark_rel_positions, other_agent_rel_positions, other_agent_velocities, self_in_forest, leader_comm]`



Adversary leader observations: `[self_vel, self_pos, landmark_rel_positions, other_agent_rel_positions, other_agent_velocities, leader_comm]`



*Note that when the forests prevent an agent from being seen, the observation of that agents relative position is set to (0,0).*



Good agent action space: `[no_action, move_left, move_right, move_down, move_up]`



Normal adversary action space: `[no_action, move_left, move_right, move_down, move_up]`



Adversary leader observation space: `[say_0, say_1, say_2, say_3] X [no_action, move_left, move_right, move_down, move_up]`



Where X is the Cartesian product (giving a total action space of 50).





```

simple_world_comm.env(seed=None, num_good=2, num_adversaries=4, num_obstacles=1,

                num_food=2, num_forests=2, max_frames=100)

```



```

seed: seed for random values. Set to None to use machine random source. Set to fixed value for deterministic behavior



num_good: number of good agents



num_adversaries: number of adversaries



num_obstacles: number of obstacles



num_food: number of food locations that good agents are rewarded at



num_forests: number of forest locations that hide agents from observation



max_frames: number of frames (a step for each agent) until game terminates

```<|MERGE_RESOLUTION|>--- conflicted
+++ resolved
@@ -14,10 +14,6 @@
 
 ### Simple World Comm
 
-<<<<<<< HEAD
-This environment is part of the [MPE environments](mpe). Please read that page first for general information.
-=======
->>>>>>> d1d70b54
 
 
 This environment is part of the [MPE environments](../mpe). Please read that page first for general information.
@@ -32,13 +28,9 @@
 
 `agents=[leadadversary_0, adversary_0, adversary_1, adversary_3, agent_0, agent_1]`
 
-<<<<<<< HEAD
-![](docs/mpe/mpe_simple_world_comm.gif)
-=======
 
 
 ![](mpe_simple_world_comm.gif)
->>>>>>> d1d70b54
 
 
 
